--- conflicted
+++ resolved
@@ -99,21 +99,12 @@
   int *arr = new int[n];
   std::cout << "Enter any " << n << " Numbers for Unsorted Array : ";
 
-<<<<<<< HEAD
   for (int i = 0; i < n; i++)  std::cin >> arr[i];
-=======
-    for (int i = 0; i < n; i++) std::cin >> arr[i];
->>>>>>> d64f17f9
 
   insertionSort(arr, n);
 
-<<<<<<< HEAD
   std::cout << "\nSorted Array : ";
   for (int i = 0; i < n; i++)  std::cout << arr[i] << " ";
-=======
-    std::cout << "\nSorted Array : ";
-    for (int i = 0; i < n; i++) std::cout << arr[i] << " ";
->>>>>>> d64f17f9
 
   std::cout << std::endl;
   delete[] arr;
