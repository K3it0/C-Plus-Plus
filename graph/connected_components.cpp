--- conflicted
+++ resolved
@@ -47,22 +47,6 @@
     (*adj)[v - 1].push_back(u - 1);
 }
 
-<<<<<<< HEAD
-  /**
-   * @brief Utility function for depth first seach algorithm
-   * this function explores the vertex which is passed into.
-   *
-   * @param u vertex or node to be explored
-   * @param visited already visited vertices
-   */
-  void explore(const std::vector<std::vector<int>> *adj, int u,
-      std::vector<bool> *visited) {
-    (*visited)[u] = true;
-    for (auto v : (*adj)[u]) {
-      if (!(*visited)[v]) {
-        explore(adj, v, visited);
-      }
-=======
 /**
  * @brief Utility function for depth first seach algorithm
  * this function explores the vertex which is passed into.
@@ -77,7 +61,6 @@
         if (!visited[v]) {
             explore(adj, v, visited);
         }
->>>>>>> 117c8362
     }
 }
 
@@ -91,15 +74,6 @@
     std::vector<bool> visited(n, false);
 
     for (int i = 0; i < n; i++) {
-<<<<<<< HEAD
-      if (!visited[i]) {
-        explore(adj, i, &visited);
-        connected_components++;
-      }
-    }
-    return connected_components;
-  }
-=======
         if (!visited[i]) {
             explore(adj, i, visited);
             connected_components++;
@@ -107,25 +81,10 @@
     }
     return connected_components;
 }
->>>>>>> 117c8362
 }  // namespace graph
 
 /** Function to test the algorithm */
 void tests() {
-<<<<<<< HEAD
-  std::cout << "Running predefined tests..." << std::endl;
-  std::cout << "Initiating Test 1..." << std::endl;
-  std::vector<std::vector<int>> adj1(9, std::vector<int>());
-  graph::addEdge(&adj1, 1, 2);
-  graph::addEdge(&adj1, 1, 3);
-  graph::addEdge(&adj1, 3, 4);
-  graph::addEdge(&adj1, 5, 7);
-  graph::addEdge(&adj1, 5, 6);
-  graph::addEdge(&adj1, 8, 9);
-
-  assert(graph::getConnectedComponents(&adj1) == 3);
-  std::cout << "Test 1 Passed..." << std::endl;
-=======
     std::cout << "Running predefined tests..." << std::endl;
     std::cout << "Initiating Test 1..." << std::endl;
     std::vector<std::vector<int>> adj1(9, std::vector<int>());
@@ -138,7 +97,6 @@
 
     assert(graph::getConnectedComponents(&adj1) == 3);
     std::cout << "Test 1 Passed..." << std::endl;
->>>>>>> 117c8362
 
     std::cout << "Innitiating Test 2..." << std::endl;
     std::vector<std::vector<int>> adj2(10, std::vector<int>());
@@ -161,19 +119,8 @@
 
 /** Main function */
 int main() {
-<<<<<<< HEAD
-  /// running predefined tests
-  tests();
-
-  int vertices, edges;
-  std::cout << "Enter the number of vertices : ";
-  std::cin >> vertices;
-  std::cout << "Enter the number of edges : ";
-  std::cin >> edges;
-=======
     /// running predefined tests
     tests();
->>>>>>> 117c8362
 
     int vertices, edges;
     std::cout << "Enter the number of vertices : ";
